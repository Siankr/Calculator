--- conflicted
+++ resolved
@@ -87,51 +87,21 @@
 const waLand450 = calcDuty({ state: "WA", price: 450000, isLand: true, isFhb: true }); // (100k)*0.1539 = 15,390
 const waLandOK = (waLand350 === 0) && (waLand400 === 7695) && (waLand450 === 15390);
 
-<<<<<<< HEAD
-// ---------- SA boundary tests (enabled) ----------
-test('SA duty: exact lower threshold at $12,000', () => {
-  const sa = loadStateRules('sa');
-  const price = 12000;
-  const got = calcDutyFromBrackets(price, sa.general);
-  const expected = 120; // 1% of 12,000
-  assertEqual(got, expected, 'SA $12,000 exact');
-});
-
-test('SA duty: crossover just above $300,000 (+$100)', () => {
-  const sa = loadStateRules('sa');
-  const price = 300100; // $100 over 300k so we avoid $/100 "part thereof" ambiguity
-  const got = calcDutyFromBrackets(price, sa.general);
-  // Base at 300k = 11,330; marginal 5% on (100) = 5; total 11,335
-  const expected = 11335;
-  assertEqual(got, expected, 'SA $300,100 crossover');
-});
-
-test('SA duty: top bracket example at $1,000,000', () => {
-  const sa = loadStateRules('sa');
-  const price = 1000000;
-  const got = calcDutyFromBrackets(price, sa.general);
-  // Base at 500k = 21,330; marginal 5.5% on (1,000,000 - 500,000 = 500,000) = 27,500; total 48,830
-  const expected = 48830;
-  assertEqual(got, expected, 'SA $1,000,000');
-});
 // ---------- SA boundary checks ----------
-=======
-/* ===== SA boundary checks =====
->>>>>>> 088e6a80
 {
   // 1) Exact lower threshold at $12,000
   const got1 = calcDuty({ state: 'SA', price: 12000 });
   assertEqual(got1, 120, 'SA $12,000 exact');
 
   // 2) Crossover just above $300,000 (+$100)
-  const got2 = calcDuty({ state: 'SA', price: 300100 });
+  const got2 = calcDuty({ state: 'SA', price: 300100 }); // base 11,330 + 5% of 100 = 11,335
   assertEqual(got2, 11335, 'SA $300,100 crossover');
 
   // 3) Top bracket example at $1,000,000
-  const got3 = calcDuty({ state: 'SA', price: 1000000 });
+  const got3 = calcDuty({ state: 'SA', price: 1000000 }); // base 21,330 + 5.5% of 500,000 = 48,830
   assertEqual(got3, 48830, 'SA $1,000,000');
 }
-===== end SA tests ===== */
+
 
 // --- Summary & exit ---
 const okAll =

--- conflicted
+++ resolved
@@ -78,7 +78,6 @@
 const waLand450 = calcDuty({ state: "WA", price: 450000, isLand: true, isFhb: true }); // (100k)*0.1539 = 15,390
 const waLandOK = (waLand350 === 0) && (waLand400 === 7695) && (waLand450 === 15390);
 
-<<<<<<< HEAD
 // ---------- SA boundary tests (enabled) ----------
 test('SA duty: exact lower threshold at $12,000', () => {
   const sa = loadStateRules('sa');
@@ -105,7 +104,6 @@
   const expected = 48830;
   assertEqual(got, expected, 'SA $1,000,000');
 });
-=======
 // ---------- SA boundary checks ----------
 {
   const sa = loadStateRules('sa');
@@ -137,7 +135,6 @@
   }
 }
 
->>>>>>> 8d9f9adb
 
 // --- Summary & exit ---
 const okAll =
